--- conflicted
+++ resolved
@@ -21,10 +21,7 @@
 state_manager = { path = "../blockchain/state_manager" }
 cid = { package = "forest_cid", path = "../ipld/cid", features = ["json"] }
 forest_car = { path = "../ipld/car" }
-<<<<<<< HEAD
-=======
 flo_stream = "0.4.0"
->>>>>>> 630b54f1
 num-bigint = { path = "../utils/bigint", package = "forest_bigint" }
 blocks = { package = "forest_blocks", path = "../blockchain/blocks" }
 ipld_blockstore = { path = "../ipld/blockstore", features = ["rocksdb"] }
