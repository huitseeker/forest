--- conflicted
+++ resolved
@@ -13,11 +13,12 @@
         Subcommand::Chain(cmd) => {
             cmd.run().await;
         }
-<<<<<<< HEAD
+
         Subcommand::SyncCommand(cmd) => {
-=======
+            cmd.run().await;
+        }
+      
         Subcommand::Genesis(cmd) => {
->>>>>>> 336ae3b5
             cmd.run().await;
         }
     }
