// Copyright 2020 ChainSafe Systems
// SPDX-License-Identifier: Apache-2.0, MIT

use super::cli::{block_until_sigint, initialize_genesis, Config};
use actor::EPOCH_DURATION_SECONDS;
use async_std::sync::RwLock;
use async_std::task;
use beacon::{DrandBeacon, DEFAULT_DRAND_URL};
use chain::ChainStore;
use chain_sync::ChainSyncer;
use db::RocksDb;
use flo_stream::{MessagePublisher, Publisher};
use forest_libp2p::{get_keypair, Libp2pService};
use libp2p::identity::{ed25519, Keypair};
use log::{debug, info, trace};
use message_pool::{MessagePool, MpoolConfig, MpoolRpcProvider};
use rpc::{start_rpc, RpcState};
use state_manager::StateManager;
use std::sync::Arc;
use utils::write_to_file;
use wallet::PersistentKeyStore;

/// Number of tasks spawned for sync workers.
// TODO benchmark and/or add this as a config option.
const WORKER_TASKS: usize = 3;

/// Starts daemon process
pub(super) async fn start(config: Config) {
    info!("Starting Forest daemon");
    let net_keypair = get_keypair(&format!("{}{}", &config.data_dir, "/libp2p/keypair"))
        .unwrap_or_else(|| {
            // Keypair not found, generate and save generated keypair
            let gen_keypair = ed25519::Keypair::generate();
            // Save Ed25519 keypair to file
            // TODO rename old file to keypair.old(?)
            if let Err(e) = write_to_file(
                &gen_keypair.encode(),
                &format!("{}{}", &config.data_dir, "/libp2p/"),
                "keypair",
            ) {
                info!("Could not write keystore to disk!");
                trace!("Error {:?}", e);
            };
            Keypair::Ed25519(gen_keypair)
        });

    // Initialize keystore
    let keystore = Arc::new(RwLock::new(
        PersistentKeyStore::new(config.data_dir.to_string()).unwrap(),
    ));

    // Initialize database
    let mut db = RocksDb::new(config.data_dir + "/db");
    db.open().unwrap();
    let db = Arc::new(db);
    let mut chain_store = ChainStore::new(Arc::clone(&db));

    // Read Genesis file
    let (genesis, network_name) =
        initialize_genesis(&config.genesis_file, &mut chain_store).unwrap();

    // Libp2p service setup
    let p2p_service =
        Libp2pService::new(config.network, Arc::clone(&db), net_keypair, &network_name);
    let network_rx = p2p_service.network_receiver();
    let network_send = p2p_service.network_sender();

    // Initialize StateManager
    let state_manager = Arc::new(StateManager::new(Arc::clone(&db)));

    // Initialize mpool
<<<<<<< HEAD
    let subscriber = chain_store.subscribe().await;
=======
    let publisher = chain_store.publisher();
    let subscriber = publisher.write().await.subscribe();
>>>>>>> 630b54f1
    let provider = MpoolRpcProvider::new(subscriber, Arc::clone(&state_manager));
    let mpool = Arc::new(
        MessagePool::new(
            provider,
            network_name.clone(),
            MpoolConfig::load_config(db.as_ref()).unwrap(),
        )
        .await
        .unwrap(),
    );

    // Get Drand Coefficients
    let coeff = config.drand_public;

    let beacon = DrandBeacon::new(
        DEFAULT_DRAND_URL,
        coeff,
        genesis.blocks()[0].timestamp(),
        EPOCH_DURATION_SECONDS as u64,
    )
    .await
    .unwrap();

    // Initialize ChainSyncer
    let chain_store_arc = Arc::new(chain_store);
    let chain_syncer = ChainSyncer::new(
<<<<<<< HEAD
        Arc::new(chain_store),
=======
        chain_store_arc.clone(),
>>>>>>> 630b54f1
        Arc::clone(&state_manager),
        Arc::new(beacon),
        network_send.clone(),
        network_rx,
        Arc::new(genesis),
    )
    .unwrap();
    let bad_blocks = chain_syncer.bad_blocks_cloned();
    let sync_state = chain_syncer.sync_state_cloned();
    let sync_task = task::spawn(async {
        chain_syncer.start(WORKER_TASKS).await;
    });

    // Start services
    let p2p_task = task::spawn(async {
        p2p_service.run().await;
    });
    let rpc_task = if config.enable_rpc {
        let keystore_rpc = Arc::clone(&keystore);
        let rpc_listen = format!("127.0.0.1:{}", &config.rpc_port);
        Some(task::spawn(async move {
            info!("JSON RPC Endpoint at {}", &rpc_listen);
            start_rpc(
                RpcState {
                    state_manager,
                    keystore: keystore_rpc,
                    mpool,
                    bad_blocks,
                    sync_state,
                    network_send,
                    network_name,
                    chain_store: chain_store_arc,
                    events_pubsub: Arc::new(RwLock::new(Publisher::new(1000))),
                },
                &rpc_listen,
            )
            .await;
        }))
    } else {
        debug!("RPC disabled");
        None
    };

    // Block until ctrl-c is hit
    block_until_sigint().await;

    let keystore_write = task::spawn(async move {
        keystore.read().await.flush().unwrap();
    });

    // Cancel all async services
    p2p_task.cancel().await;
    sync_task.cancel().await;
    if let Some(task) = rpc_task {
        task.cancel().await;
    }
    keystore_write.await;

    info!("Forest finish shutdown");
}<|MERGE_RESOLUTION|>--- conflicted
+++ resolved
@@ -69,12 +69,8 @@
     let state_manager = Arc::new(StateManager::new(Arc::clone(&db)));
 
     // Initialize mpool
-<<<<<<< HEAD
-    let subscriber = chain_store.subscribe().await;
-=======
     let publisher = chain_store.publisher();
     let subscriber = publisher.write().await.subscribe();
->>>>>>> 630b54f1
     let provider = MpoolRpcProvider::new(subscriber, Arc::clone(&state_manager));
     let mpool = Arc::new(
         MessagePool::new(
@@ -101,11 +97,7 @@
     // Initialize ChainSyncer
     let chain_store_arc = Arc::new(chain_store);
     let chain_syncer = ChainSyncer::new(
-<<<<<<< HEAD
-        Arc::new(chain_store),
-=======
         chain_store_arc.clone(),
->>>>>>> 630b54f1
         Arc::clone(&state_manager),
         Arc::new(beacon),
         network_send.clone(),
