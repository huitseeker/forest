--- conflicted
+++ resolved
@@ -21,12 +21,8 @@
 num-bigint = { version = "0.1.1", package = "forest_bigint", features = ["json"] }
 forest_hash_utils = "0.1"
 forest_json_utils = "0.1.1"
-<<<<<<< HEAD
-forest_message = "0.6"
-crypto = { package = "forest_crypto", version = "0.4", features = ["json"] }
-=======
-
->>>>>>> 78303511
+forest_message = "0.7"
+crypto = { package = "forest_crypto", version = "0.5", features = ["json", "blst"] }
 [features]
 devnet = ["actorv0/devnet", "actorv2/devnet"]
 interopnet = ["actorv0/interopnet", "actorv2/interopnet"]