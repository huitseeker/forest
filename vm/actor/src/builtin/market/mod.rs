--- conflicted
+++ resolved
@@ -69,15 +69,9 @@
             e.downcast_default(ExitCode::ErrIllegalState, "Failed to create market state")
         })?;
 
-<<<<<<< HEAD
-        let empty_map = make_map::<_, ()>(rt.store())
-            .flush()
-            .map_err(|e| actor_error!(ErrIllegalState; "Failed to create market state: {}", e))?;
-=======
         let empty_map = make_map::<_, ()>(rt.store()).flush().map_err(|e| {
             e.downcast_default(ExitCode::ErrIllegalState, "Failed to create market state")
         })?;
->>>>>>> 630b54f1
 
         let empty_m_set = SetMultimap::new(rt.store()).root().map_err(|e| {
             e.downcast_default(ExitCode::ErrIllegalState, "Failed to create market state")
@@ -162,35 +156,13 @@
             msm.with_escrow_table(Permission::Write)
                 .with_locked_table(Permission::Write)
                 .build()
-<<<<<<< HEAD
-                .map_err(|e| actor_error!(ErrIllegalState; "failed to load state: {}", e))?;
-=======
                 .map_err(|e| {
                     e.downcast_default(ExitCode::ErrIllegalState, "failed to load state")
                 })?;
->>>>>>> 630b54f1
 
             // The withdrawable amount might be slightly less than nominal
             // depending on whether or not all relevant entries have been processed
             // by cron
-<<<<<<< HEAD
-            let min_balance = msm.locked_table.as_ref().unwrap().get(&nominal).map_err(
-                |e| actor_error!(ErrIllegalState; "failed to get locked balance: {}", e),
-            )?;
-
-            let ex = msm
-                .escrow_table
-                .as_mut()
-                .unwrap()
-                .subtract_with_minimum(&nominal, &params.amount, &min_balance)
-                .map_err(|e| {
-                    actor_error!(ErrIllegalState;
-                            "failed to subtract from escrow table: {}", e)
-                })?;
-
-            msm.commit_state()
-                .map_err(|e| actor_error!(ErrIllegalState; "failed to flush state: {}", e))?;
-=======
             let min_balance = msm
                 .locked_table
                 .as_ref()
@@ -215,7 +187,6 @@
             msm.commit_state().map_err(|e| {
                 e.downcast_default(ExitCode::ErrIllegalState, "failed to flush state")
             })?;
->>>>>>> 630b54f1
 
             Ok(ex)
         })?;
@@ -426,12 +397,7 @@
             params.sector_start,
         )
         .map_err(|e| {
-<<<<<<< HEAD
-            ActorError::downcast(
-                e,
-=======
             e.downcast_default(
->>>>>>> 630b54f1
                 ExitCode::ErrIllegalState,
                 "failed to validate deal proposals for activation",
             )
@@ -465,12 +431,7 @@
                 curr_epoch,
             )
             .map_err(|e| {
-<<<<<<< HEAD
-                ActorError::downcast(
-                    e,
-=======
                 e.downcast_default(
->>>>>>> 630b54f1
                     ExitCode::ErrIllegalState,
                     "failed to validate deal proposals for activation",
                 )
